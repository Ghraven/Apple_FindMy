--- conflicted
+++ resolved
@@ -57,14 +57,7 @@
         return data
 
 
-<<<<<<< HEAD
-class HttpSession:
-=======
-P = ParamSpec("P")
-
-
 class HttpSession(Closable):
->>>>>>> 7e3a1ed5
     """Asynchronous HTTP session manager. For internal use only."""
 
     def __init__(self) -> None:  # noqa: D107
